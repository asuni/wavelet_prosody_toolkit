#!/usr/bin/env python3
# -*- coding: utf-8 -*-
"""
AUTHOR
    - Antti Suni <antti.suni@helsinki.fi>
    - Sébastien Le Maguer <slemaguer@coli.uni-saarland.de>

DESCRIPTION

usage: cwt_analysis_synthesis.py [-h] [-v] [-M MODE] [-m MEAN_F0] [-o OUTPUT]
                                 [-P]
                                 input_file

Tool for CWT analysis/synthesis of the F0

positional arguments:
  input_file            Input signal or F0 file

optional arguments:
  -h, --help            show this help message and exit
  -v, --verbosity       increase output verbosity
  -M MODE, --mode MODE  script mode: 0=analysis, 1=synthesis, 2=analysis/synthesis
  -m MEAN_F0, --mean_f0 MEAN_F0
                        Mean f0 needed for synthesis (unsed for analysis modes)
  -o OUTPUT, --output OUTPUT
                        output directory for analysis or filename for synthesis.
                        (Default: input_file directory [Analysis] or <input_file>.f0 [Synthesis])
  -P, --plot            Plot the results


LICENSE
    See LICENSE
"""

import sys
import os
import traceback
import argparse
import time
import logging

import yaml

# Collections
from collections import defaultdict

import warnings

# Plotting
import matplotlib.pyplot as plt
import matplotlib.colors as colors

# Wavelet import
from wavelet_prosody_toolkit.prosody_tools import misc
from wavelet_prosody_toolkit.prosody_tools import cwt_utils
from wavelet_prosody_toolkit.prosody_tools import f0_processing

import numpy as np

# List of logging levels used to setup everything using verbose option
LEVEL = [logging.WARNING, logging.INFO, logging.DEBUG]

# FIXME: be more specific!
warnings.simplefilter("ignore", np.ComplexWarning)  # Plotting can't deal with complex, but we don't care


###############################################################################
# Functions
###############################################################################
<<<<<<< HEAD
def apply_configuration(current_configuration, updating_part):
    """Utils to update the current configuration using the updating part

    Parameters
    ----------
    current_configuration: dict
        The current state of the configuration

    updating_part: dict
        The information to add to the current configuration

    Returns
    -------
    dict
       the updated configuration
    """
    if not isinstance(current_configuration, dict):
        return updating_part

    if current_configuration is None:
        return updating_part

    if updating_part is None:
        return current_configuration

    for k in updating_part:
        if k not in current_configuration:
            current_configuration[k] = updating_part[k]
        else:
            current_configuration[k] = apply_configuration(current_configuration[k], updating_part[k])

    return current_configuration


def load_f0(input_file, binary_mode=False):
=======
def load_f0(input_file, binary_mode=False, configuration=None):
>>>>>>> da2d908a
    """Load the f0 from a text file or extract it from a wav file

    Parameters
    ----------
    input_file: string
        The input file name.

    Returns
    -------
    1D arraylike
       the raw f0 values
    """
    if input_file.lower().endswith(".csv"):
        if binary_mode:
            raise Exception("cannot have a csv file in binary mode")
        else:
            raw_f0 = np.loadtxt(input_file)
    if input_file.lower().endswith(".f0"):
        if binary_mode:
            raw_f0 = np.fromfile(input_file, dtype=np.float32)
        else:
            raw_f0 = np.loadtxt(input_file)
    elif input_file.lower().endswith(".lf0"):
        if binary_mode:
            raw_f0 = np.fromfile(input_file, dtype=np.float32)
        else:
            raw_f0 = np.loadtxt(input_file)
        raw_f0 = np.exp(raw_f0)
    elif input_file.lower().endswith(".wav"):
        logging.info("Extracting the F0 from the signal")
        (fs, wav_form) = misc.read_wav(input_file)
        raw_f0 = f0_processing.extract_f0(wav_form, fs,
                                          configuration["f0"]["min_f0"],
                                          configuration["f0"]["max_f0"])
        

    return raw_f0


###############################################################################
# Main function
###############################################################################
def run():
    """Main entry function

    This function contains the code needed to achieve the analysis and/or the synthesis
    """
    global args

    warnings.simplefilter("ignore", FutureWarning)     # Plotting can't deal with complex, but we don't care

    # Loading default configuration
    configuration = defaultdict()
    with open(os.path.dirname(os.path.realpath(__file__)) + "/configs/default.yaml", 'r') as f:
        configuration = apply_configuration(configuration, defaultdict(lambda: False, yaml.load(f)))
        logging.debug("default configuration")
        logging.debug(configuration)

    # Loading dedicated analysis.synthesis configuration
    with open(os.path.dirname(os.path.realpath(__file__)) + "/configs/synthesis.yaml", 'r') as f:
        configuration = apply_configuration(configuration, defaultdict(lambda: False, yaml.load(f)))
        logging.debug("configuration filled with synthesis part")
        logging.debug(configuration)

    # Loading user configuration
    if args.configuration_file:
        try:
            with open(args.configuration_file, 'r') as f:
                configuration = apply_configuration(configuration, defaultdict(lambda: False, yaml.load(f)))
                logging.debug("configuration filled with user part")
                logging.debug(configuration)
        except IOError as ex:
            logging.error("configuration file " + args.config + " could not be loaded:")
            logging.error(ex.msg)
            sys.exit(1)

    # Analysis Mode
    if args.mode == 0:
        raw_f0 = load_f0(args.input_file, args.binary_mode, configuration)

        logging.info("Processing f0")
        f0 = f0_processing.process(raw_f0)
        # FIXME: reintegrated
        if args.plot:
            plt.title("F0 preprocessing and interpolation")
            plt.plot(f0, color="red", alpha=0.5, linewidth=3)
            plt.plot(raw_f0, color="gray", alpha=0.5)
            plt.show()

        # # FIXME: read this?
        # logging.info("writing interpolated lf0\t" + output_file + ".interp")
        # np.savetxt(output_file + ".interp", f0.astype('float'),
        #            fmt="%f", delimiter="\n")

        # Perform continuous wavelet transform of mean-substracted f0 with 12 scales, one octave apart
        logging.info("Starting analysis with (num_scale=%d, scale_distance=%f, mother_name=%s)" %
                     (configuration["wavelet"]["num_scales"], configuration["wavelet"]["scale_distance"], configuration["wavelet"]["mother_wavelet"]))
        full_scales, widths, _ = cwt_utils.cwt_analysis(f0 - np.mean(f0),
                                                        mother_name=configuration["wavelet"]["mother_wavelet"],
                                                        period=configuration["wavelet"]["period"],
                                                        num_scales=configuration["wavelet"]["num_scales"],
                                                        scale_distance=configuration["wavelet"]["scale_distance"],
                                                        apply_coi=True)
        full_scales = np.real(full_scales)
        # SSW parameterization, adjacent scales combined (with extra scales to handle long utterances)
        scales = cwt_utils.combine_scales(np.real(full_scales), configuration["wavelet"]["combined_scales"])
        for i in range(0, len(scales)):
            logging.debug("Mean scale[%d]: %s" % (i, str(np.mean(scales[i]))))

        # Saving matrix
        logging.info("writing wavelet matrix in \"%s\"" % args.output_file)
        if args.binary_mode:
            with open(args.output_file, "wb") as f_out:
                scales.T.astype(np.float32).tofile(f_out)
        else:
            np.savetxt(args.output_file, scales.T.astype('float'), fmt="%f", delimiter=",")

    # Synthesis mode
    if args.mode == 1:
        if args.binary_mode:
            scales = np.fromfile(args.input_file, dtype=np.float32)
            scales = scales.reshape(-1, len(configuration["wavelet"]["combined_scales"])).T
        else:
            scales = np.loadtxt(args.input_file, delimiter=",").T  # FIXME: hardcoded

        rec = cwt_utils.cwt_synthesis(scales, args.mean_f0)

        logging.info("Save reconstructed f0 in %s" % args.output_file)
        if args.binary_mode:
            with open(args.output_file, "wb") as f_out:
                rec.astype(np.float32).tofile(f_out)
        else:
            np.savetxt(args.output_file, rec, fmt="%f")

    # Debugging /plotting part
    if args.plot:
        nb_sub = 2
        if args.mode == 0:
            nb_sub = 3

        ax = plt.subplot(nb_sub, 1, 1)
        # pylab.title("CWT decomposition to % scales and reconstructed signal" % len(configuration["wavelet"]["combined_scales"]))

        if args.mode == 0:
            plt.plot(f0, linewidth=1, color="red")
            rec = cwt_utils.cwt_synthesis(scales, np.mean(f0))

        plt.plot(rec, color="blue", alpha=0.3)

        plt.subplot(nb_sub, 1, 2, sharex=ax)
        for i in range(0, len(scales)):
            plt.plot(scales[i] + max(rec)*1.5 + i*75,
                     color="blue", alpha=0.5)
            #plt.plot(scales[len(scales)-i-1] + max(rec)*1.5 + i*75,
            
            

        if args.mode == 0:
            plt.subplot(nb_sub, 1, 3, sharex=ax)
            plt.contourf(np.real(full_scales), 100,
                         norm=colors.SymLogNorm(linthresh=0.2, linscale=0.05,
                                                vmin=np.min(full_scales), vmax=np.max(full_scales)),cmap="jet")
        plt.show()


###############################################################################
#  Envelopping
###############################################################################
def main():
    """Entry point for CWT analysis/synthesis tool

    This function is a wrapper to deal with arguments and logging.
    """
    global args

    try:
        parser = argparse.ArgumentParser(description="Tool for CWT analysis/synthesis of the F0")

        # Add options
        parser.add_argument("-B", "--binary-mode", action="store_true",
                            help="Activate binary mode, else files are assumed to be a csv for the f0/wavelet part")
        parser.add_argument("-c", "--configuration-file", default=None, help="configuration file")
        parser.add_argument("-M", "--mode", type=int, default=0,
                            help="script mode: 0=analysis, 1=synthesis")
        parser.add_argument("-m", "--mean_f0", type=float, default=100,
                            help="Mean f0 needed for synthesis (unsed for analysis modes)")
        parser.add_argument("-P", "--plot", action="store_true",
                            help="Plot the results")
        parser.add_argument("-v", "--verbosity", action="count", default=0,
                            help="increase output verbosity")

        # Add arguments
        parser.add_argument("input_file", help="Input signal or F0 file")
        parser.add_argument("output_file",
                            help="output directory for analysis or filename for synthesis. " +
                            "(Default: input_file directory [Analysis] or <input_file>.f0 [Synthesis])")

        # Parsing arguments
        args = parser.parse_args()

        # Verbose level => logging level
        log_level = args.verbosity
        if (args.verbosity >= len(LEVEL)):
            log_level = len(LEVEL) - 1
            logging.basicConfig(level=LEVEL[log_level])
            logging.warning("verbosity level is too high, I'm gonna assume you're taking the highest (%d)" % log_level)
        else:
            logging.basicConfig(level=LEVEL[log_level])

        # Debug time
        start_time = time.time()
        logging.info("start time = " + time.asctime())

        # Running main function <=> run application
        run()

        # Debug time
        logging.info("end time = " + time.asctime())
        logging.info('TOTAL TIME IN MINUTES: %02.2f' %
                     ((time.time() - start_time) / 60.0))

        # Exit program
        sys.exit(0)
    except KeyboardInterrupt as e:  # Ctrl-C
        raise e
    except SystemExit as e:  # sys.exit()
        pass
    except Exception as e:
        logging.error('ERROR, UNEXPECTED EXCEPTION')
        logging.error(str(e))
        traceback.print_exc(file=sys.stderr)
        sys.exit(-1)


if __name__ == '__main__':
    main()

# cwt_analysis_synthesis.py ends here<|MERGE_RESOLUTION|>--- conflicted
+++ resolved
@@ -67,7 +67,6 @@
 ###############################################################################
 # Functions
 ###############################################################################
-<<<<<<< HEAD
 def apply_configuration(current_configuration, updating_part):
     """Utils to update the current configuration using the updating part
 
@@ -101,11 +100,8 @@
 
     return current_configuration
 
-
-def load_f0(input_file, binary_mode=False):
-=======
+  
 def load_f0(input_file, binary_mode=False, configuration=None):
->>>>>>> da2d908a
     """Load the f0 from a text file or extract it from a wav file
 
     Parameters
